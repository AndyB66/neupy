language: python
cache: pip
python:
  - "2.7"
  - "3.6"
  - "3.7"
<<<<<<< HEAD
=======

services:
  - xvfb
>>>>>>> 7061d764

install:
  - if [[ "$TRAVIS_PYTHON_VERSION" == "2.7" ]]; then
      wget https://repo.continuum.io/miniconda/Miniconda-latest-Linux-x86_64.sh -O miniconda.sh;
    else
      wget https://repo.continuum.io/miniconda/Miniconda3-latest-Linux-x86_64.sh -O miniconda.sh;
    fi
  - bash miniconda.sh -b -p $HOME/miniconda
  - export PATH="$HOME/miniconda/bin:$PATH"
  - hash -r

  - conda config --set always_yes yes --set changeps1 no
  - conda update -q conda
  - conda info -a

  - export MKL_THREADING_LAYER=GNU
  - conda create -q -n test-environment python=$TRAVIS_PYTHON_VERSION numpy>=1.8.0 scipy>=0.14.0 mkl-service>=1.1.2
  - conda install -n test-environment tensorflow=1.13.1 -c intel
  - source activate test-environment
  - pip install -r requirements/travis.txt
  - python setup.py develop --no-deps

before_script:
  - sudo apt-get -qq update > /dev/null
  - sudo apt-get -qq install graphviz > /dev/null

script:
  - pytest --cov=neupy
  - flake8 --max-line-length=120 neupy

after_success:
  - pip install codecov
  - codecov

# branches:
#   except:
#     - release/v0.8.0<|MERGE_RESOLUTION|>--- conflicted
+++ resolved
@@ -4,12 +4,9 @@
   - "2.7"
   - "3.6"
   - "3.7"
-<<<<<<< HEAD
-=======
 
 services:
   - xvfb
->>>>>>> 7061d764
 
 install:
   - if [[ "$TRAVIS_PYTHON_VERSION" == "2.7" ]]; then
