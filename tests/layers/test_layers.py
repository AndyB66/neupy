--- conflicted
+++ resolved
@@ -182,7 +182,6 @@
         prelu_layer.initialize()
 
         alpha = prelu_layer.alpha.get_value()
-<<<<<<< HEAD
 
         self.assertEqual(alpha.shape, (10,))
         np.testing.assert_array_almost_equal(alpha, np.ones(10) * 0.25)
@@ -260,84 +259,6 @@
             prelu2_alpha_before_training,
             prelu2_alpha_after_training,
         )))
-=======
-
-        self.assertEqual(alpha.shape, (10,))
-        np.testing.assert_array_almost_equal(alpha, np.ones(10) * 0.25)
-
-    def test_prelu_layer_param_conv(self):
-        input_layer = layers.Input((3, 10, 10))
-        conv_layer = layers.Convolution((5, 3, 3))
-        prelu_layer = layers.PRelu(alpha=0.25, alpha_axes=(1, 3))
-        connection = input_layer > conv_layer > prelu_layer
-
-        conv_layer.initialize()
-        prelu_layer.initialize()
-
-        alpha = prelu_layer.alpha.get_value()
-        expected_alpha = np.ones((5, 8)) * 0.25
-
-        self.assertEqual(prelu_layer.alpha.get_value().shape, (5, 8))
-        np.testing.assert_array_almost_equal(alpha, expected_alpha)
-
-    def test_prelu_output_by_dense_input(self):
-        prelu_layer = layers.PRelu(1, alpha=0.25)
-        connection = prelu_layer > layers.Output(1)
-        prelu_layer.initialize()
-
-        input_data = np.array([[10, 1, 0.1, 0, -0.1, -1]]).T
-        expected_output = np.array([[10, 1, 0.1, 0, -0.025, -0.25]]).T
-        actual_output = prelu_layer.activation_function(input_data).eval()
-
-        np.testing.assert_array_almost_equal(expected_output, actual_output)
-
-    def test_prelu_output_by_spatial_input(self):
-        input_data = asfloat(np.random.random((1, 3, 10, 10)))
-
-        input_layer = layers.Input((3, 10, 10))
-        conv_layer = layers.Convolution((5, 3, 3))
-        prelu_layer = layers.PRelu(alpha=0.25, alpha_axes=(1, 3))
-        connection = input_layer > conv_layer > prelu_layer
-
-        conv_layer.initialize()
-        prelu_layer.initialize()
-
-        actual_output = input_data
-        for layer in connection:
-            actual_output = layer.output(actual_output)
-
-        actual_output = actual_output.eval()
-        self.assertEqual(actual_output.shape, (1, 5, 8, 8))
-
-    def test_prelu_param_updates(self):
-        x_train, _, y_train, _ = simple_classification()
-        prelu_layer1 = layers.PRelu(10, alpha=0.25)
-        prelu_layer2 = layers.PRelu(20, alpha=0.25)
-
-        gdnet = algorithms.GradientDescent(
-            [
-                prelu_layer1,
-                prelu_layer2,
-                layers.Output(1),
-            ]
-        )
-
-        prelu1_alpha_before_training = prelu_layer1.alpha.get_value()
-        prelu2_alpha_before_training = prelu_layer2.alpha.get_value()
-
-        gdnet.train(x_train, y_train, epochs=10)
-
-        prelu1_alpha_after_training = prelu_layer1.alpha.get_value()
-        prelu2_alpha_after_training = prelu_layer2.alpha.get_value()
-
-        self.assertTrue(all(np.not_equal(
-            prelu1_alpha_before_training,
-            prelu1_alpha_after_training,
-        )))
-        self.assertTrue(all(np.not_equal(
-            prelu2_alpha_before_training,
-            prelu2_alpha_after_training,
-        )))
 
 
 class TransformationLayersTestCase(BaseTestCase):
@@ -360,5 +281,4 @@
         connection = input_layer > input_layer
 
         y = reshape_layer.output(x).eval()
-        self.assertEqual(y.shape, (5, 4, 5))
->>>>>>> 1cf3bd88
+        self.assertEqual(y.shape, (5, 4, 5))