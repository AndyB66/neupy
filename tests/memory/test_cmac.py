--- conflicted
+++ resolved
@@ -28,9 +28,6 @@
 
         self.assertEqual(round(error, 4), 0.0024)
 
-<<<<<<< HEAD
-    def test_cmac_multi_putput(self):
-=======
         np.testing.assert_array_equal(input_train, input_train_before)
         np.testing.assert_array_equal(input_train, input_train_before)
         np.testing.assert_array_equal(target_train, target_train_before)
@@ -53,7 +50,6 @@
                                      decimal=2)
 
     def test_cmac_multi_output(self):
->>>>>>> 432a94c5
         input_train = np.linspace(0, 2 * np.pi, 100)
         input_train = np.vstack([input_train, input_train])
 
